import pymel.core as pm

import crab


# ------------------------------------------------------------------------------
class DefineAPoseTool(crab.RigTool):

    identifier = 'Poses : Define A Pose'
    POSE_NAME = 'APose'

    # --------------------------------------------------------------------------
    def __init__(self):
        super(DefineAPoseTool, self).__init__()
        self.options.selection_only = False

    # --------------------------------------------------------------------------
    def run(self):

        if self.options.selection_only:
            nodes = pm.selected()

        else:
            nodes = pm.ls('%s_*' % crab.config.SKELETON, type='joint')
            nodes.extend(pm.ls('%s_*' % crab.config.GUIDE, type='transform'))

<<<<<<< HEAD
        for joint in nodes:
            if not joint.hasAttr(self.POSE_NAME):
                joint.addAttr(self.POSE_NAME, at='matrix')

            joint.attr(self.POSE_NAME).set(joint.getMatrix())
=======
        with crab.utils.contexts.UndoChunk():
            for joint in nodes:
                if not joint.hasAttr(self.POSE_NAME):
                    joint.addAttr(self.POSE_NAME, at='matrix')
                joint.attr(self.POSE_NAME).set(joint.getMatrix())
>>>>>>> 5b781403


# ------------------------------------------------------------------------------
class ApplyAPoseTool(crab.RigTool):
    identifier = 'Poses : Apply A Pose'
    POSE_NAME = 'APose'

    # --------------------------------------------------------------------------
    def __init__(self):
        super(ApplyAPoseTool, self).__init__()
        self.options.selection_only = False
        self.options.rotate_only = False

    # --------------------------------------------------------------------------
    def run(self):
        if self.options.selection_only:
            nodes = pm.selected()

        else:
            nodes = pm.ls('%s_*' % crab.config.SKELETON, type='joint')
            nodes.extend(pm.ls('%s_*' % crab.config.GUIDE, type='transform'))

        with crab.utils.contexts.UndoChunk():
            for joint in nodes:
                if joint.hasAttr(self.POSE_NAME):

                    pos = None
                    if self.options.rotate_only:
                        pos = joint.getTranslation()

                    joint.setMatrix(joint.attr(self.POSE_NAME).get())

                    if pos:
                        joint.setTranslation(pos)


# ------------------------------------------------------------------------------
class DefineTPoseTool(DefineAPoseTool):
    identifier = 'Poses : Define T Pose'
    POSE_NAME = 'TPose'


# ------------------------------------------------------------------------------
class ApplyTPoseTool(ApplyAPoseTool):
    identifier = 'Poses : Apply T Pose'
    POSE_NAME = 'TPose'<|MERGE_RESOLUTION|>--- conflicted
+++ resolved
@@ -24,19 +24,12 @@
             nodes = pm.ls('%s_*' % crab.config.SKELETON, type='joint')
             nodes.extend(pm.ls('%s_*' % crab.config.GUIDE, type='transform'))
 
-<<<<<<< HEAD
-        for joint in nodes:
-            if not joint.hasAttr(self.POSE_NAME):
-                joint.addAttr(self.POSE_NAME, at='matrix')
-
-            joint.attr(self.POSE_NAME).set(joint.getMatrix())
-=======
         with crab.utils.contexts.UndoChunk():
             for joint in nodes:
                 if not joint.hasAttr(self.POSE_NAME):
                     joint.addAttr(self.POSE_NAME, at='matrix')
+
                 joint.attr(self.POSE_NAME).set(joint.getMatrix())
->>>>>>> 5b781403
 
 
 # ------------------------------------------------------------------------------
@@ -68,7 +61,6 @@
                         pos = joint.getTranslation()
 
                     joint.setMatrix(joint.attr(self.POSE_NAME).get())
-
                     if pos:
                         joint.setTranslation(pos)
 
